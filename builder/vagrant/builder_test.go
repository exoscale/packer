package vagrant

import (
	"testing"

	"github.com/hashicorp/packer/packer"
)

func TestBuilder_ImplementsBuilder(t *testing.T) {
	var raw interface{}
	raw = &Builder{}
	if _, ok := raw.(packer.Builder); !ok {
		t.Fatalf("Builder should be a builder")
	}
}

func TestBuilder_Prepare_ValidateSource(t *testing.T) {
	type testCase struct {
		config      map[string]interface{}
		errExpected bool
		reason      string
	}

	cases := []testCase{
		{
			config: map[string]interface{}{
				"global_id": "a3559ec",
			},
			errExpected: true,
			reason:      "Need to set SSH communicator.",
		},
		{
			config: map[string]interface{}{
				"global_id":    "a3559ec",
				"communicator": "ssh",
			},
			errExpected: false,
			reason:      "Shouldn't fail because we've set global_id",
		},
		{
			config: map[string]interface{}{
				"communicator": "ssh",
			},
			errExpected: true,
			reason:      "Should fail because we must set source_path or global_id",
		},
		{
			config: map[string]interface{}{
				"source_path":  "./mybox",
				"communicator": "ssh",
			},
			errExpected: false,
			reason:      "Source path is set; we should be fine",
		},
		{
			config: map[string]interface{}{
				"source_path":  "./mybox",
				"communicator": "ssh",
				"global_id":    "a3559ec",
			},
			errExpected: true,
			reason:      "Both source path and global are set: we should error.",
		},
		{
			config: map[string]interface{}{
				"communicator":    "ssh",
				"global_id":       "a3559ec",
				"teardown_method": "suspend",
			},
			errExpected: false,
			reason:      "Valid argument for teardown method",
		},
		{
			config: map[string]interface{}{
				"communicator":    "ssh",
				"global_id":       "a3559ec",
				"teardown_method": "surspernd",
			},
			errExpected: true,
			reason:      "Inalid argument for teardown method",
		},
	}

	for _, tc := range cases {
<<<<<<< HEAD
		_, _, err := b.Prepare(tc.config)
=======
		_, err := (&Builder{}).Prepare(tc.config)
>>>>>>> 65cc5fe8
		if (err != nil) != tc.errExpected {
			t.Fatalf("Unexpected behavior from test case %#v; %s.", tc.config, tc.reason)
		}
	}
}<|MERGE_RESOLUTION|>--- conflicted
+++ resolved
@@ -82,11 +82,7 @@
 	}
 
 	for _, tc := range cases {
-<<<<<<< HEAD
-		_, _, err := b.Prepare(tc.config)
-=======
-		_, err := (&Builder{}).Prepare(tc.config)
->>>>>>> 65cc5fe8
+		_, _, err := (&Builder{}).Prepare(tc.config)
 		if (err != nil) != tc.errExpected {
 			t.Fatalf("Unexpected behavior from test case %#v; %s.", tc.config, tc.reason)
 		}
