//go:generate struct-markdown

package cloudstack

import (
	"errors"
	"fmt"
	"os"
	"time"

	"github.com/hashicorp/packer/common"
	"github.com/hashicorp/packer/common/uuid"
	"github.com/hashicorp/packer/helper/communicator"
	"github.com/hashicorp/packer/helper/config"
	"github.com/hashicorp/packer/packer"
	"github.com/hashicorp/packer/template/interpolate"
)

// Config holds all the details needed to configure the builder.
type Config struct {
	common.PackerConfig `mapstructure:",squash"`
	common.HTTPConfig   `mapstructure:",squash"`
	Comm                communicator.Config `mapstructure:",squash"`
<<<<<<< HEAD
	// The CloudStack API endpoint we will connect to. It can
	// also be specified via environment variable CLOUDSTACK_API_URL, if set.
	APIURL string `mapstructure:"api_url" required:"true"`
	// The API key used to sign all API requests. It can also
	// be specified via environment variable CLOUDSTACK_API_KEY, if set.
	APIKey string `mapstructure:"api_key" required:"true"`
	// The secret key used to sign all API requests. It
	// can also be specified via environment variable CLOUDSTACK_SECRET_KEY, if
	// set.
	SecretKey string `mapstructure:"secret_key" required:"true"`
	// The time duration to wait for async calls to
	// finish. Defaults to 30m.
	AsyncTimeout time.Duration `mapstructure:"async_timeout" required:"false"`
	// Some cloud providers only allow HTTP GET calls
	// to their CloudStack API. If using such a provider, you need to set this to
	// true in order for the provider to only make GET calls and no POST calls.
	HTTPGetOnly bool `mapstructure:"http_get_only" required:"false"`
	// Set to true to skip SSL verification.
	// Defaults to false.
	SSLNoVerify bool `mapstructure:"ssl_no_verify" required:"false"`
	// List of CIDR's that will have access to the new
	// instance. This is needed in order for any provisioners to be able to
	// connect to the instance. Defaults to [ "0.0.0.0/0" ]. Only required when
	// use_local_ip_address is false.
	CIDRList []string `mapstructure:"cidr_list" required:"false"`
	// If true a temporary security group
	// will be created which allows traffic towards the instance from the
	// cidr_list. This option will be ignored if security_groups is also
	// defined. Requires expunge set to true. Defaults to false.
	CreateSecurityGroup bool `mapstructure:"create_security_group" required:"false"`
	// The name or ID of the disk offering used for the
	// instance. This option is only available (and also required) when using
	// source_iso.
	DiskOffering string `mapstructure:"disk_offering" required:"false"`
	// The size (in GB) of the root disk of the new
	// instance. This option is only available when using source_template.
	DiskSize int64 `mapstructure:"disk_size" required:"false"`
	// Set to true to expunge the instance when it is
	// destroyed. Defaults to false.
	Expunge bool `mapstructure:"expunge" required:"false"`
	// The target hypervisor (e.g. XenServer, KVM) for
	// the new template. This option is required when using source_iso.
	Hypervisor string `mapstructure:"hypervisor" required:"false"`
	// The name of the instance. Defaults to
	// "packer-UUID" where UUID is dynamically generated.
	InstanceName string `mapstructure:"instance_name" required:"false"`
	// The name or ID of the network to connect the instance
	// to.
	Network string `mapstructure:"network" required:"true"`
	// The name or ID of the project to deploy the instance
	// to.
	Project string `mapstructure:"project" required:"false"`
	// The public IP address or it's ID used for
	// connecting any provisioners to. If not provided, a temporary public IP
	// address will be associated and released during the Packer run.
	PublicIPAddress string `mapstructure:"public_ip_address" required:"false"`
	// The fixed port you want to configure in the port
	// forwarding rule. Set this attribute if you do not want to use the a random
	// public port.
	PublicPort int `mapstructure:"public_port" required:"false"`
	// A list of security group IDs or
	// names to associate the instance with.
	SecurityGroups []string `mapstructure:"security_groups" required:"false"`
	// The name or ID of the service offering used
	// for the instance.
	ServiceOffering string `mapstructure:"service_offering" required:"true"`
	// Set to true to prevent network
	// ACLs or firewall rules creation. Defaults to false.
	PreventFirewallChanges bool `mapstructure:"prevent_firewall_changes" required:"false"`
	// The name or ID of an ISO that will be mounted
	// before booting the instance. This option is mutually exclusive with
	// source_template. When using source_iso, both disk_offering and
	// hypervisor are required.
	SourceISO string `mapstructure:"source_iso" required:"true"`
	// The name or ID of the template used as base
	// template for the instance. This option is mutually exclusive with
	// source_iso.
	SourceTemplate string `mapstructure:"source_template" required:"true"`
	// The name of the temporary SSH key pair
	// to generate. By default, Packer generates a name that looks like
	// packer_<UUID>, where <UUID> is a 36 character unique identifier.
	TemporaryKeypairName string `mapstructure:"temporary_keypair_name" required:"false"`
	// Set to true to indicate that the
	// provisioners should connect to the local IP address of the instance.
	UseLocalIPAddress bool `mapstructure:"use_local_ip_address" required:"false"`
	// User data to launch with the instance. This is a
	// template engine see User Data bellow for
	// more details. Packer will not automatically wait for a user script to
	// finish before shutting down the instance this must be handled in a
	// provisioner.
	UserData string `mapstructure:"user_data" required:"false"`
	// Path to a file that will be used for the user
	// data when launching the instance. This file will be parsed as a template
	// engine see User Data bellow for more
	// details.
	UserDataFile string `mapstructure:"user_data_file" required:"false"`
	// The name or ID of the zone where the instance will be
	// created.
	Zone string `mapstructure:"zone" required:"true"`
	// The name of the new template. Defaults to
	// "packer-{{timestamp}}" where timestamp will be the current time.
	TemplateName string `mapstructure:"template_name" required:"false"`
	// The display text of the new template.
	// Defaults to the template_name.
	TemplateDisplayText string `mapstructure:"template_display_text" required:"false"`
	// The name or ID of the template OS for the new
	// template that will be created.
	TemplateOS string `mapstructure:"template_os" required:"true"`
	// Set to true to indicate that the template
	// is featured. Defaults to false.
	TemplateFeatured bool `mapstructure:"template_featured" required:"false"`
	// Set to true to indicate that the template
	// is available for all accounts. Defaults to false.
	TemplatePublic bool `mapstructure:"template_public" required:"false"`
	// Set to true to indicate the
	// template should be password enabled. Defaults to false.
	TemplatePasswordEnabled bool `mapstructure:"template_password_enabled" required:"false"`
	// Set to true to indicate the template
	// requires hardware-assisted virtualization. Defaults to false.
	TemplateRequiresHVM bool `mapstructure:"template_requires_hvm" required:"false"`
	// Set to true to indicate that the template
	// contains tools to support dynamic scaling of VM cpu/memory. Defaults to
	// false.
	TemplateScalable bool   `mapstructure:"template_scalable" required:"false"`
	TemplateTag      string `mapstructure:"template_tag"`
=======

	APIURL        string        `mapstructure:"api_url"`
	APIKey        string        `mapstructure:"api_key"`
	SecretKey     string        `mapstructure:"secret_key"`
	AsyncTimeout  time.Duration `mapstructure:"async_timeout"`
	HTTPGetOnly   bool          `mapstructure:"http_get_only"`
	SSLNoVerify   bool          `mapstructure:"ssl_no_verify"`
	EjectISO      bool          `mapstructure:"eject_iso"`
	EjectISODelay time.Duration `mapstructure:"eject_iso_delay"`

	CIDRList               []string `mapstructure:"cidr_list"`
	CreateSecurityGroup    bool     `mapstructure:"create_security_group"`
	DiskOffering           string   `mapstructure:"disk_offering"`
	DiskSize               int64    `mapstructure:"disk_size"`
	Expunge                bool     `mapstructure:"expunge"`
	Hypervisor             string   `mapstructure:"hypervisor"`
	InstanceName           string   `mapstructure:"instance_name"`
	Network                string   `mapstructure:"network"`
	Project                string   `mapstructure:"project"`
	PublicIPAddress        string   `mapstructure:"public_ip_address"`
	PublicPort             int      `mapstructure:"public_port"`
	SecurityGroups         []string `mapstructure:"security_groups"`
	ServiceOffering        string   `mapstructure:"service_offering"`
	PreventFirewallChanges bool     `mapstructure:"prevent_firewall_changes"`
	SourceISO              string   `mapstructure:"source_iso"`
	SourceTemplate         string   `mapstructure:"source_template"`
	TemporaryKeypairName   string   `mapstructure:"temporary_keypair_name"`
	UseLocalIPAddress      bool     `mapstructure:"use_local_ip_address"`
	UserData               string   `mapstructure:"user_data"`
	UserDataFile           string   `mapstructure:"user_data_file"`
	Zone                   string   `mapstructure:"zone"`

	TemplateName            string `mapstructure:"template_name"`
	TemplateDisplayText     string `mapstructure:"template_display_text"`
	TemplateOS              string `mapstructure:"template_os"`
	TemplateFeatured        bool   `mapstructure:"template_featured"`
	TemplatePublic          bool   `mapstructure:"template_public"`
	TemplatePasswordEnabled bool   `mapstructure:"template_password_enabled"`
	TemplateRequiresHVM     bool   `mapstructure:"template_requires_hvm"`
	TemplateScalable        bool   `mapstructure:"template_scalable"`
	TemplateTag             string `mapstructure:"template_tag"`
>>>>>>> 61b237b6

	Tags map[string]string `mapstructure:"tags"`

	ctx interpolate.Context
}

// NewConfig parses and validates the given config.
func NewConfig(raws ...interface{}) (*Config, error) {
	c := new(Config)
	err := config.Decode(c, &config.DecodeOpts{
		Interpolate:        true,
		InterpolateContext: &c.ctx,
		InterpolateFilter: &interpolate.RenderFilter{
			Exclude: []string{
				"user_data",
			},
		},
	}, raws...)
	if err != nil {
		return nil, err
	}

	var errs *packer.MultiError

	// Set some defaults.
	if c.APIURL == "" {
		// Default to environment variable for api_url, if it exists
		c.APIURL = os.Getenv("CLOUDSTACK_API_URL")
	}

	if c.APIKey == "" {
		// Default to environment variable for api_key, if it exists
		c.APIKey = os.Getenv("CLOUDSTACK_API_KEY")
	}

	if c.SecretKey == "" {
		// Default to environment variable for secret_key, if it exists
		c.SecretKey = os.Getenv("CLOUDSTACK_SECRET_KEY")
	}

	if c.AsyncTimeout == 0 {
		c.AsyncTimeout = 30 * time.Minute
	}

	if len(c.CIDRList) == 0 {
		c.CIDRList = []string{"0.0.0.0/0"}
	}

	if c.InstanceName == "" {
		c.InstanceName = fmt.Sprintf("packer-%s", uuid.TimeOrderedUUID())
	}

	if c.TemplateName == "" {
		name, err := interpolate.Render("packer-{{timestamp}}", nil)
		if err != nil {
			errs = packer.MultiErrorAppend(errs,
				fmt.Errorf("Unable to parse template name: %s ", err))
		}

		c.TemplateName = name
	}

	if c.TemplateDisplayText == "" {
		c.TemplateDisplayText = c.TemplateName
	}

	// If we are not given an explicit keypair, ssh_password or ssh_private_key_file,
	// then create a temporary one, but only if the temporary_keypair_name has not
	// been provided.
	if c.Comm.SSHKeyPairName == "" && c.Comm.SSHTemporaryKeyPairName == "" &&
		c.Comm.SSHPrivateKeyFile == "" && c.Comm.SSHPassword == "" {
		c.Comm.SSHTemporaryKeyPairName = fmt.Sprintf("packer_%s", uuid.TimeOrderedUUID())
	}

	// Process required parameters.
	if c.APIURL == "" {
		errs = packer.MultiErrorAppend(errs, errors.New("a api_url must be specified"))
	}

	if c.APIKey == "" {
		errs = packer.MultiErrorAppend(errs, errors.New("a api_key must be specified"))
	}

	if c.SecretKey == "" {
		errs = packer.MultiErrorAppend(errs, errors.New("a secret_key must be specified"))
	}

	if c.Network == "" {
		errs = packer.MultiErrorAppend(errs, errors.New("a network must be specified"))
	}

	if c.CreateSecurityGroup && !c.Expunge {
		errs = packer.MultiErrorAppend(errs, errors.New("auto creating a temporary security group requires expunge"))
	}

	if c.ServiceOffering == "" {
		errs = packer.MultiErrorAppend(errs, errors.New("a service_offering must be specified"))
	}

	if c.SourceISO == "" && c.SourceTemplate == "" {
		errs = packer.MultiErrorAppend(
			errs, errors.New("either source_iso or source_template must be specified"))
	}

	if c.SourceISO != "" && c.SourceTemplate != "" {
		errs = packer.MultiErrorAppend(
			errs, errors.New("only one of source_iso or source_template can be specified"))
	}

	if c.SourceISO != "" && c.DiskOffering == "" {
		errs = packer.MultiErrorAppend(
			errs, errors.New("a disk_offering must be specified when using source_iso"))
	}

	if c.SourceISO != "" && c.Hypervisor == "" {
		errs = packer.MultiErrorAppend(
			errs, errors.New("a hypervisor must be specified when using source_iso"))
	}

	if c.TemplateOS == "" {
		errs = packer.MultiErrorAppend(errs, errors.New("a template_os must be specified"))
	}

	if c.UserData != "" && c.UserDataFile != "" {
		errs = packer.MultiErrorAppend(
			errs, errors.New("only one of user_data or user_data_file can be specified"))
	}

	if c.UserDataFile != "" {
		if _, err := os.Stat(c.UserDataFile); err != nil {
			errs = packer.MultiErrorAppend(
				errs, fmt.Errorf("user_data_file not found: %s", c.UserDataFile))
		}
	}

	if c.Zone == "" {
		errs = packer.MultiErrorAppend(errs, errors.New("a zone must be specified"))
	}

	if es := c.Comm.Prepare(&c.ctx); len(es) > 0 {
		errs = packer.MultiErrorAppend(errs, es...)
	}

	// Check for errors and return if we have any.
	if errs != nil && len(errs.Errors) > 0 {
		return nil, errs
	}

	return c, nil
}<|MERGE_RESOLUTION|>--- conflicted
+++ resolved
@@ -21,7 +21,7 @@
 	common.PackerConfig `mapstructure:",squash"`
 	common.HTTPConfig   `mapstructure:",squash"`
 	Comm                communicator.Config `mapstructure:",squash"`
-<<<<<<< HEAD
+
 	// The CloudStack API endpoint we will connect to. It can
 	// also be specified via environment variable CLOUDSTACK_API_URL, if set.
 	APIURL string `mapstructure:"api_url" required:"true"`
@@ -59,6 +59,10 @@
 	// The size (in GB) of the root disk of the new
 	// instance. This option is only available when using source_template.
 	DiskSize int64 `mapstructure:"disk_size" required:"false"`
+	//
+	EjectISO bool `mapstructure:"eject_iso"`
+	//
+	EjectISODelay time.Duration `mapstructure:"eject_iso_delay"`
 	// Set to true to expunge the instance when it is
 	// destroyed. Defaults to false.
 	Expunge bool `mapstructure:"expunge" required:"false"`
@@ -145,51 +149,9 @@
 	// Set to true to indicate that the template
 	// contains tools to support dynamic scaling of VM cpu/memory. Defaults to
 	// false.
-	TemplateScalable bool   `mapstructure:"template_scalable" required:"false"`
-	TemplateTag      string `mapstructure:"template_tag"`
-=======
-
-	APIURL        string        `mapstructure:"api_url"`
-	APIKey        string        `mapstructure:"api_key"`
-	SecretKey     string        `mapstructure:"secret_key"`
-	AsyncTimeout  time.Duration `mapstructure:"async_timeout"`
-	HTTPGetOnly   bool          `mapstructure:"http_get_only"`
-	SSLNoVerify   bool          `mapstructure:"ssl_no_verify"`
-	EjectISO      bool          `mapstructure:"eject_iso"`
-	EjectISODelay time.Duration `mapstructure:"eject_iso_delay"`
-
-	CIDRList               []string `mapstructure:"cidr_list"`
-	CreateSecurityGroup    bool     `mapstructure:"create_security_group"`
-	DiskOffering           string   `mapstructure:"disk_offering"`
-	DiskSize               int64    `mapstructure:"disk_size"`
-	Expunge                bool     `mapstructure:"expunge"`
-	Hypervisor             string   `mapstructure:"hypervisor"`
-	InstanceName           string   `mapstructure:"instance_name"`
-	Network                string   `mapstructure:"network"`
-	Project                string   `mapstructure:"project"`
-	PublicIPAddress        string   `mapstructure:"public_ip_address"`
-	PublicPort             int      `mapstructure:"public_port"`
-	SecurityGroups         []string `mapstructure:"security_groups"`
-	ServiceOffering        string   `mapstructure:"service_offering"`
-	PreventFirewallChanges bool     `mapstructure:"prevent_firewall_changes"`
-	SourceISO              string   `mapstructure:"source_iso"`
-	SourceTemplate         string   `mapstructure:"source_template"`
-	TemporaryKeypairName   string   `mapstructure:"temporary_keypair_name"`
-	UseLocalIPAddress      bool     `mapstructure:"use_local_ip_address"`
-	UserData               string   `mapstructure:"user_data"`
-	UserDataFile           string   `mapstructure:"user_data_file"`
-	Zone                   string   `mapstructure:"zone"`
-
-	TemplateName            string `mapstructure:"template_name"`
-	TemplateDisplayText     string `mapstructure:"template_display_text"`
-	TemplateOS              string `mapstructure:"template_os"`
-	TemplateFeatured        bool   `mapstructure:"template_featured"`
-	TemplatePublic          bool   `mapstructure:"template_public"`
-	TemplatePasswordEnabled bool   `mapstructure:"template_password_enabled"`
-	TemplateRequiresHVM     bool   `mapstructure:"template_requires_hvm"`
-	TemplateScalable        bool   `mapstructure:"template_scalable"`
-	TemplateTag             string `mapstructure:"template_tag"`
->>>>>>> 61b237b6
+	TemplateScalable bool `mapstructure:"template_scalable" required:"false"`
+	//
+	TemplateTag string `mapstructure:"template_tag"`
 
 	Tags map[string]string `mapstructure:"tags"`
 
