//go:generate struct-markdown

// The ebsvolume package contains a packer.Builder implementation that builds
// EBS volumes for Amazon EC2 using an ephemeral instance,
package ebsvolume

import (
	"context"
	"fmt"

	"github.com/aws/aws-sdk-go/service/ec2"
	awscommon "github.com/hashicorp/packer/builder/amazon/common"
	"github.com/hashicorp/packer/common"
	"github.com/hashicorp/packer/helper/communicator"
	"github.com/hashicorp/packer/helper/config"
	"github.com/hashicorp/packer/helper/multistep"
	"github.com/hashicorp/packer/packer"
	"github.com/hashicorp/packer/template/interpolate"
)

const BuilderId = "mitchellh.amazon.ebsvolume"

type Config struct {
	common.PackerConfig    `mapstructure:",squash"`
	awscommon.AccessConfig `mapstructure:",squash"`
	awscommon.RunConfig    `mapstructure:",squash"`
	// Add the block device mappings to the AMI. If you add instance store
	// volumes or EBS volumes in addition to the root device volume, the
	// created AMI will contain block device mapping information for those
	// volumes. Amazon creates snapshots of the source instance's root volume
	// and any other EBS volumes described here. When you launch an instance
	// from this new AMI, the instance automatically launches with these
	// additional volumes, and will restore them from snapshots taken from the
	// source instance. See the [BlockDevices](#block-devices-configuration)
	// documentation for fields.
	VolumeMappings BlockDevices `mapstructure:"ebs_volumes" required:"false"`
	// Enable enhanced networking (ENA but not SriovNetSupport) on
	// HVM-compatible AMIs. If set, add ec2:ModifyInstanceAttribute to your AWS
	// IAM policy. If false, this will disable enhanced networking in the final
	// AMI as opposed to passing the setting through unchanged from the source.
	// Note: you must make sure enhanced networking is enabled on your
	// instance. See Amazon's documentation on enabling enhanced networking.
	AMIENASupport *bool `mapstructure:"ena_support" required:"false"`
	// Enable enhanced networking (SriovNetSupport but not ENA) on
	// HVM-compatible AMIs. If true, add `ec2:ModifyInstanceAttribute` to your
	// AWS IAM policy. Note: you must make sure enhanced networking is enabled
	// on your instance. See [Amazon's documentation on enabling enhanced
	// networking](https://docs.aws.amazon.com/AWSEC2/latest/UserGuide/enhanced-networking.html#enabling_enhanced_networking).
	// Default `false`.
	AMISriovNetSupport bool `mapstructure:"sriov_support" required:"false"`

<<<<<<< HEAD
	launchBlockDevices BlockDevices
=======
	AMIENASupport      *bool            `mapstructure:"ena_support"`
	AMISriovNetSupport bool             `mapstructure:"sriov_support"`
	VolumeMappings     []BlockDevice    `mapstructure:"ebs_volumes"`
	VolumeRunTags      awscommon.TagMap `mapstructure:"run_volume_tags"`

	launchBlockDevices awscommon.BlockDevices
>>>>>>> e730e9f3
	ctx                interpolate.Context
}

type Builder struct {
	config Config
	runner multistep.Runner
}

type EngineVarsTemplate struct {
	BuildRegion string
	SourceAMI   string
}

func (b *Builder) Prepare(raws ...interface{}) ([]string, error) {
	b.config.ctx.Funcs = awscommon.TemplateFuncs
	// Create passthrough for {{ .BuildRegion }} and {{ .SourceAMI }} variables
	// so we can fill them in later
	b.config.ctx.Data = &EngineVarsTemplate{
		BuildRegion: `{{ .BuildRegion }}`,
		SourceAMI:   `{{ .SourceAMI }} `,
	}
	err := config.Decode(&b.config, &config.DecodeOpts{
		Interpolate:        true,
		InterpolateContext: &b.config.ctx,
	}, raws...)
	if err != nil {
		return nil, err
	}

	// Accumulate any errors
	var errs *packer.MultiError
	var warns []string
	errs = packer.MultiErrorAppend(errs, b.config.AccessConfig.Prepare(&b.config.ctx)...)
	errs = packer.MultiErrorAppend(errs, b.config.RunConfig.Prepare(&b.config.ctx)...)
	errs = packer.MultiErrorAppend(errs, b.config.launchBlockDevices.Prepare(&b.config.ctx)...)

	for _, d := range b.config.VolumeMappings {
		if err := d.Prepare(&b.config.ctx); err != nil {
			errs = packer.MultiErrorAppend(errs, fmt.Errorf("AMIMapping: %s", err.Error()))
		}
	}

	b.config.launchBlockDevices = b.config.VolumeMappings
	if err != nil {
		errs = packer.MultiErrorAppend(errs, err)
	}

	if b.config.IsSpotInstance() && ((b.config.AMIENASupport != nil && *b.config.AMIENASupport) || b.config.AMISriovNetSupport) {
		errs = packer.MultiErrorAppend(errs,
			fmt.Errorf("Spot instances do not support modification, which is required "+
				"when either `ena_support` or `sriov_support` are set. Please ensure "+
				"you use an AMI that already has either SR-IOV or ENA enabled."))
	}

	if b.config.RunConfig.SpotPriceAutoProduct != "" {
		warns = append(warns, "spot_price_auto_product is deprecated and no "+
			"longer necessary for Packer builds. In future versions of "+
			"Packer, inclusion of spot_price_auto_product will error your "+
			"builds. Please take a look at our current documentation to "+
			"understand how Packer requests Spot instances.")
	}

	if errs != nil && len(errs.Errors) > 0 {
		return warns, errs
	}

	packer.LogSecretFilter.Set(b.config.AccessKey, b.config.SecretKey, b.config.Token)
	return warns, nil
}

func (b *Builder) Run(ctx context.Context, ui packer.Ui, hook packer.Hook) (packer.Artifact, error) {
	session, err := b.config.Session()
	if err != nil {
		return nil, err
	}
	ec2conn := ec2.New(session)

	// Setup the state bag and initial state for the steps
	state := new(multistep.BasicStateBag)
	state.Put("config", &b.config)
	state.Put("access_config", &b.config.AccessConfig)
	state.Put("ec2", ec2conn)
	state.Put("hook", hook)
	state.Put("ui", ui)

	var instanceStep multistep.Step

	if b.config.IsSpotInstance() {
		instanceStep = &awscommon.StepRunSpotInstance{
			AssociatePublicIpAddress:          b.config.AssociatePublicIpAddress,
			LaunchMappings:                    b.config.launchBlockDevices,
			BlockDurationMinutes:              b.config.BlockDurationMinutes,
			Comm:                              &b.config.RunConfig.Comm,
			Ctx:                               b.config.ctx,
			Debug:                             b.config.PackerDebug,
			EbsOptimized:                      b.config.EbsOptimized,
			ExpectedRootDevice:                "ebs",
			IamInstanceProfile:                b.config.IamInstanceProfile,
			InstanceInitiatedShutdownBehavior: b.config.InstanceInitiatedShutdownBehavior,
			InstanceType:                      b.config.InstanceType,
			SourceAMI:                         b.config.SourceAmi,
			SpotInstanceTypes:                 b.config.SpotInstanceTypes,
			SpotPrice:                         b.config.SpotPrice,
			SpotTags:                          b.config.SpotTags,
			Tags:                              b.config.RunTags,
			UserData:                          b.config.UserData,
			UserDataFile:                      b.config.UserDataFile,
			VolumeTags:                        b.config.VolumeRunTags,
		}
	} else {
		instanceStep = &awscommon.StepRunSourceInstance{
			AssociatePublicIpAddress:          b.config.AssociatePublicIpAddress,
			LaunchMappings:                    b.config.launchBlockDevices,
			Comm:                              &b.config.RunConfig.Comm,
			Ctx:                               b.config.ctx,
			Debug:                             b.config.PackerDebug,
			EbsOptimized:                      b.config.EbsOptimized,
			EnableT2Unlimited:                 b.config.EnableT2Unlimited,
			ExpectedRootDevice:                "ebs",
			IamInstanceProfile:                b.config.IamInstanceProfile,
			InstanceInitiatedShutdownBehavior: b.config.InstanceInitiatedShutdownBehavior,
			InstanceType:                      b.config.InstanceType,
			IsRestricted:                      b.config.IsChinaCloud() || b.config.IsGovCloud(),
			SourceAMI:                         b.config.SourceAmi,
			Tags:                              b.config.RunTags,
			UserData:                          b.config.UserData,
			UserDataFile:                      b.config.UserDataFile,
			VolumeTags:                        b.config.VolumeRunTags,
		}
	}

	// Build the steps
	steps := []multistep.Step{
		&awscommon.StepSourceAMIInfo{
			SourceAmi:                b.config.SourceAmi,
			EnableAMISriovNetSupport: b.config.AMISriovNetSupport,
			EnableAMIENASupport:      b.config.AMIENASupport,
			AmiFilters:               b.config.SourceAmiFilter,
		},
		&awscommon.StepNetworkInfo{
			VpcId:               b.config.VpcId,
			VpcFilter:           b.config.VpcFilter,
			SecurityGroupIds:    b.config.SecurityGroupIds,
			SecurityGroupFilter: b.config.SecurityGroupFilter,
			SubnetId:            b.config.SubnetId,
			SubnetFilter:        b.config.SubnetFilter,
			AvailabilityZone:    b.config.AvailabilityZone,
		},
		&awscommon.StepKeyPair{
			Debug:        b.config.PackerDebug,
			Comm:         &b.config.RunConfig.Comm,
			DebugKeyPath: fmt.Sprintf("ec2_%s.pem", b.config.PackerBuildName),
		},
		&awscommon.StepSecurityGroup{
			SecurityGroupFilter:    b.config.SecurityGroupFilter,
			SecurityGroupIds:       b.config.SecurityGroupIds,
			CommConfig:             &b.config.RunConfig.Comm,
			TemporarySGSourceCidrs: b.config.TemporarySGSourceCidrs,
		},
		instanceStep,
		&stepTagEBSVolumes{
			VolumeMapping: b.config.VolumeMappings,
			Ctx:           b.config.ctx,
		},
		&awscommon.StepGetPassword{
			Debug:     b.config.PackerDebug,
			Comm:      &b.config.RunConfig.Comm,
			Timeout:   b.config.WindowsPasswordTimeout,
			BuildName: b.config.PackerBuildName,
		},
		&communicator.StepConnect{
			Config: &b.config.RunConfig.Comm,
			Host: awscommon.SSHHost(
				ec2conn,
				b.config.SSHInterface),
			SSHConfig: b.config.RunConfig.Comm.SSHConfigFunc(),
		},
		&common.StepProvision{},
		&common.StepCleanupTempKeys{
			Comm: &b.config.RunConfig.Comm,
		},
		&awscommon.StepStopEBSBackedInstance{
			Skip:                b.config.IsSpotInstance(),
			DisableStopInstance: b.config.DisableStopInstance,
		},
		&awscommon.StepModifyEBSBackedInstance{
			EnableAMISriovNetSupport: b.config.AMISriovNetSupport,
			EnableAMIENASupport:      b.config.AMIENASupport,
		},
	}

	// Run!
	b.runner = common.NewRunner(steps, b.config.PackerConfig, ui)
	b.runner.Run(ctx, state)

	// If there was an error, return that
	if rawErr, ok := state.GetOk("error"); ok {
		return nil, rawErr.(error)
	}

	// Build the artifact and return it
	artifact := &Artifact{
		Volumes:        state.Get("ebsvolumes").(EbsVolumes),
		BuilderIdValue: BuilderId,
		Conn:           ec2conn,
	}
	ui.Say(fmt.Sprintf("Created Volumes: %s", artifact))
	return artifact, nil
}<|MERGE_RESOLUTION|>--- conflicted
+++ resolved
@@ -24,6 +24,21 @@
 	common.PackerConfig    `mapstructure:",squash"`
 	awscommon.AccessConfig `mapstructure:",squash"`
 	awscommon.RunConfig    `mapstructure:",squash"`
+
+	// Enable enhanced networking (ENA but not SriovNetSupport) on
+	// HVM-compatible AMIs. If set, add `ec2:ModifyInstanceAttribute` to your
+	// AWS IAM policy. Note: you must make sure enhanced networking is enabled
+	// on your instance. See [Amazon's documentation on enabling enhanced
+	// networking](https://docs.aws.amazon.com/AWSEC2/latest/UserGuide/enhanced-networking.html#enabling_enhanced_networking).
+	AMIENASupport *bool `mapstructure:"ena_support" required:"false"`
+	// Enable enhanced networking (SriovNetSupport but not ENA) on
+	// HVM-compatible AMIs. If true, add `ec2:ModifyInstanceAttribute` to your
+	// AWS IAM policy. Note: you must make sure enhanced networking is enabled
+	// on your instance. See [Amazon's documentation on enabling enhanced
+	// networking](https://docs.aws.amazon.com/AWSEC2/latest/UserGuide/enhanced-networking.html#enabling_enhanced_networking).
+	// Default `false`.
+	AMISriovNetSupport bool `mapstructure:"sriov_support" required:"false"`
+
 	// Add the block device mappings to the AMI. If you add instance store
 	// volumes or EBS volumes in addition to the root device volume, the
 	// created AMI will contain block device mapping information for those
@@ -34,32 +49,23 @@
 	// source instance. See the [BlockDevices](#block-devices-configuration)
 	// documentation for fields.
 	VolumeMappings BlockDevices `mapstructure:"ebs_volumes" required:"false"`
-	// Enable enhanced networking (ENA but not SriovNetSupport) on
-	// HVM-compatible AMIs. If set, add ec2:ModifyInstanceAttribute to your AWS
-	// IAM policy. If false, this will disable enhanced networking in the final
-	// AMI as opposed to passing the setting through unchanged from the source.
-	// Note: you must make sure enhanced networking is enabled on your
-	// instance. See Amazon's documentation on enabling enhanced networking.
-	AMIENASupport *bool `mapstructure:"ena_support" required:"false"`
-	// Enable enhanced networking (SriovNetSupport but not ENA) on
-	// HVM-compatible AMIs. If true, add `ec2:ModifyInstanceAttribute` to your
-	// AWS IAM policy. Note: you must make sure enhanced networking is enabled
-	// on your instance. See [Amazon's documentation on enabling enhanced
-	// networking](https://docs.aws.amazon.com/AWSEC2/latest/UserGuide/enhanced-networking.html#enabling_enhanced_networking).
-	// Default `false`.
-	AMISriovNetSupport bool `mapstructure:"sriov_support" required:"false"`
-
-<<<<<<< HEAD
+	// Tags to apply to the volumes of the instance that is *launched* to
+	// create EBS Volumes. These tags will *not* appear in the tags of the
+	// resulting EBS volumes unless they're duplicated under `tags` in the
+	// `ebs_volumes` setting. This is a [template
+	// engine](/docs/templates/engine.html), see [Build template
+	// data](#build-template-data) for more information.
+	//
+	//  Note: The tags specified here will be *temporarily* applied to volumes
+	// specified in `ebs_volumes` - but only while the instance is being
+	// created. Packer will replace all tags on the volume with the tags
+	// configured in the `ebs_volumes` section as soon as the instance is
+	// reported as 'ready'.
+	VolumeRunTags awscommon.TagMap `mapstructure:"run_volume_tags"`
+
 	launchBlockDevices BlockDevices
-=======
-	AMIENASupport      *bool            `mapstructure:"ena_support"`
-	AMISriovNetSupport bool             `mapstructure:"sriov_support"`
-	VolumeMappings     []BlockDevice    `mapstructure:"ebs_volumes"`
-	VolumeRunTags      awscommon.TagMap `mapstructure:"run_volume_tags"`
-
-	launchBlockDevices awscommon.BlockDevices
->>>>>>> e730e9f3
-	ctx                interpolate.Context
+
+	ctx interpolate.Context
 }
 
 type Builder struct {
