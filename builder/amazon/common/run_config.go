package common

import (
	"errors"
	"fmt"
	"os"
	"time"

	"github.com/mitchellh/packer/common/uuid"
	"github.com/mitchellh/packer/helper/communicator"
	"github.com/mitchellh/packer/template/interpolate"
)

// RunConfig contains configuration for running an instance from a source
// AMI and details on how to access that launched image.
type RunConfig struct {
	AssociatePublicIpAddress bool              `mapstructure:"associate_public_ip_address"`
	AvailabilityZone         string            `mapstructure:"availability_zone"`
	IamInstanceProfile       string            `mapstructure:"iam_instance_profile"`
	InstanceType             string            `mapstructure:"instance_type"`
	RunTags                  map[string]string `mapstructure:"run_tags"`
	SourceAmi                string            `mapstructure:"source_ami"`
	SpotPrice                string            `mapstructure:"spot_price"`
	SpotPriceAutoProduct     string            `mapstructure:"spot_price_auto_product"`
<<<<<<< HEAD
=======
	RawSSHTimeout            string            `mapstructure:"ssh_timeout"`
	SSHUsername              string            `mapstructure:"ssh_username"`
	SSHPrivateKeyFile        string            `mapstructure:"ssh_private_key_file"`
	SSHKeyPairName           string            `mapstructure:"ssh_keypair_name"`
	SSHPrivateIp             bool              `mapstructure:"ssh_private_ip"`
	SSHPort                  int               `mapstructure:"ssh_port"`
>>>>>>> 43f08b26
	SecurityGroupId          string            `mapstructure:"security_group_id"`
	SecurityGroupIds         []string          `mapstructure:"security_group_ids"`
	SubnetId                 string            `mapstructure:"subnet_id"`
	TemporaryKeyPairName     string            `mapstructure:"temporary_key_pair_name"`
	UserData                 string            `mapstructure:"user_data"`
	UserDataFile             string            `mapstructure:"user_data_file"`
	WindowsPasswordTimeout   time.Duration     `mapstructure:"windows_password_timeout"`
	VpcId                    string            `mapstructure:"vpc_id"`

	// Communicator settings
	Comm         communicator.Config `mapstructure:",squash"`
	SSHPrivateIp bool                `mapstructure:"ssh_private_ip"`
}

<<<<<<< HEAD
func (c *RunConfig) Prepare(ctx *interpolate.Context) []error {
	if c.TemporaryKeyPairName == "" {
=======
func (c *RunConfig) Prepare(t *packer.ConfigTemplate) []error {
	if t == nil {
		var err error
		t, err = packer.NewConfigTemplate()
		if err != nil {
			return []error{err}
		}
	}

	templates := map[string]*string{
		"iam_instance_profile":    &c.IamInstanceProfile,
		"instance_type":           &c.InstanceType,
		"spot_price":              &c.SpotPrice,
		"spot_price_auto_product": &c.SpotPriceAutoProduct,
		"ssh_timeout":             &c.RawSSHTimeout,
		"ssh_username":            &c.SSHUsername,
		"ssh_private_key_file":    &c.SSHPrivateKeyFile,
		"ssh_keypair_name":        &c.SSHKeyPairName,
		"source_ami":              &c.SourceAmi,
		"subnet_id":               &c.SubnetId,
		"temporary_key_pair_name": &c.TemporaryKeyPairName,
		"vpc_id":                  &c.VpcId,
		"availability_zone":       &c.AvailabilityZone,
		"user_data":               &c.UserData,
		"user_data_file":          &c.UserDataFile,
		"security_group_id":       &c.SecurityGroupId,
	}

	errs := make([]error, 0)
	for n, ptr := range templates {
		var err error
		*ptr, err = t.Process(*ptr, nil)
		if err != nil {
			errs = append(
				errs, fmt.Errorf("Error processing %s: %s", n, err))
		}
	}

	// Defaults
	if c.SSHPort == 0 {
		c.SSHPort = 22
	}

	if c.RawSSHTimeout == "" {
		c.RawSSHTimeout = "5m"
	}

	// if we are not given an explicit keypairname, create a temporary one
	if c.SSHKeyPairName == "" {
>>>>>>> 43f08b26
		c.TemporaryKeyPairName = fmt.Sprintf(
			"packer %s", uuid.TimeOrderedUUID())
	}

	if c.WindowsPasswordTimeout == 0 {
		c.WindowsPasswordTimeout = 10 * time.Minute
	}

	// Validation
	errs := c.Comm.Prepare(ctx)
	if c.SourceAmi == "" {
		errs = append(errs, errors.New("A source_ami must be specified"))
	}

	if c.InstanceType == "" {
		errs = append(errs, errors.New("An instance_type must be specified"))
	}

	if c.SpotPrice == "auto" {
		if c.SpotPriceAutoProduct == "" {
			errs = append(errs, errors.New(
				"spot_price_auto_product must be specified when spot_price is auto"))
		}
	}

	if c.UserData != "" && c.UserDataFile != "" {
		errs = append(errs, fmt.Errorf("Only one of user_data or user_data_file can be specified."))
	} else if c.UserDataFile != "" {
		if _, err := os.Stat(c.UserDataFile); err != nil {
			errs = append(errs, fmt.Errorf("user_data_file not found: %s", c.UserDataFile))
		}
	}

	if c.SecurityGroupId != "" {
		if len(c.SecurityGroupIds) > 0 {
			errs = append(errs, fmt.Errorf("Only one of security_group_id or security_group_ids can be specified."))
		} else {
			c.SecurityGroupIds = []string{c.SecurityGroupId}
			c.SecurityGroupId = ""
		}
	}

	return errs
}<|MERGE_RESOLUTION|>--- conflicted
+++ resolved
@@ -22,15 +22,6 @@
 	SourceAmi                string            `mapstructure:"source_ami"`
 	SpotPrice                string            `mapstructure:"spot_price"`
 	SpotPriceAutoProduct     string            `mapstructure:"spot_price_auto_product"`
-<<<<<<< HEAD
-=======
-	RawSSHTimeout            string            `mapstructure:"ssh_timeout"`
-	SSHUsername              string            `mapstructure:"ssh_username"`
-	SSHPrivateKeyFile        string            `mapstructure:"ssh_private_key_file"`
-	SSHKeyPairName           string            `mapstructure:"ssh_keypair_name"`
-	SSHPrivateIp             bool              `mapstructure:"ssh_private_ip"`
-	SSHPort                  int               `mapstructure:"ssh_port"`
->>>>>>> 43f08b26
 	SecurityGroupId          string            `mapstructure:"security_group_id"`
 	SecurityGroupIds         []string          `mapstructure:"security_group_ids"`
 	SubnetId                 string            `mapstructure:"subnet_id"`
@@ -41,64 +32,14 @@
 	VpcId                    string            `mapstructure:"vpc_id"`
 
 	// Communicator settings
-	Comm         communicator.Config `mapstructure:",squash"`
-	SSHPrivateIp bool                `mapstructure:"ssh_private_ip"`
+	Comm           communicator.Config `mapstructure:",squash"`
+	SSHKeyPairName string              `mapstructure:"ssh_keypair_name"`
+	SSHPrivateIp   bool                `mapstructure:"ssh_private_ip"`
 }
 
-<<<<<<< HEAD
 func (c *RunConfig) Prepare(ctx *interpolate.Context) []error {
-	if c.TemporaryKeyPairName == "" {
-=======
-func (c *RunConfig) Prepare(t *packer.ConfigTemplate) []error {
-	if t == nil {
-		var err error
-		t, err = packer.NewConfigTemplate()
-		if err != nil {
-			return []error{err}
-		}
-	}
-
-	templates := map[string]*string{
-		"iam_instance_profile":    &c.IamInstanceProfile,
-		"instance_type":           &c.InstanceType,
-		"spot_price":              &c.SpotPrice,
-		"spot_price_auto_product": &c.SpotPriceAutoProduct,
-		"ssh_timeout":             &c.RawSSHTimeout,
-		"ssh_username":            &c.SSHUsername,
-		"ssh_private_key_file":    &c.SSHPrivateKeyFile,
-		"ssh_keypair_name":        &c.SSHKeyPairName,
-		"source_ami":              &c.SourceAmi,
-		"subnet_id":               &c.SubnetId,
-		"temporary_key_pair_name": &c.TemporaryKeyPairName,
-		"vpc_id":                  &c.VpcId,
-		"availability_zone":       &c.AvailabilityZone,
-		"user_data":               &c.UserData,
-		"user_data_file":          &c.UserDataFile,
-		"security_group_id":       &c.SecurityGroupId,
-	}
-
-	errs := make([]error, 0)
-	for n, ptr := range templates {
-		var err error
-		*ptr, err = t.Process(*ptr, nil)
-		if err != nil {
-			errs = append(
-				errs, fmt.Errorf("Error processing %s: %s", n, err))
-		}
-	}
-
-	// Defaults
-	if c.SSHPort == 0 {
-		c.SSHPort = 22
-	}
-
-	if c.RawSSHTimeout == "" {
-		c.RawSSHTimeout = "5m"
-	}
-
 	// if we are not given an explicit keypairname, create a temporary one
 	if c.SSHKeyPairName == "" {
->>>>>>> 43f08b26
 		c.TemporaryKeyPairName = fmt.Sprintf(
 			"packer %s", uuid.TimeOrderedUUID())
 	}
