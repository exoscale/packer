--- conflicted
+++ resolved
@@ -141,15 +141,12 @@
 	WorkingDir           string
 }
 
-<<<<<<< HEAD
-=======
 type EnvVarsTemplate struct {
 	WinRMPassword string
 }
 
 func (p *Provisioner) ConfigSpec() hcldec.ObjectSpec { return p.config.FlatMapstructure().HCL2Spec() }
 
->>>>>>> 65cc5fe8
 func (p *Provisioner) Prepare(raws ...interface{}) error {
 	// Create passthrough for build-generated data
 	p.config.ctx.Data = packer.BasicPlaceholderData()
