package hcl2template

import (
	"testing"

	"github.com/hashicorp/packer/packer"
	"github.com/zclconf/go-cty/cty"
)

var (
	refVBIsoUbuntu1204  = SourceRef{Type: "virtualbox-iso", Name: "ubuntu-1204"}
	refAWSEBSUbuntu1204 = SourceRef{Type: "amazon-ebs", Name: "ubuntu-1604"}
)

func TestParser_complete(t *testing.T) {
	defaultParser := getBasicParser()

	tests := []parseTest{
		{"working build",
			defaultParser,
			parseTestArgs{"testdata/complete", nil},
			&PackerConfig{
				Basedir: "testdata/complete",
				InputVariables: Variables{
					"foo": &Variable{
<<<<<<< HEAD
						Name: "foo",
					},
					"image_id": &Variable{
						Name: "image_id",
					},
					"port": &Variable{
						Name: "port",
					},
					"availability_zone_names": &Variable{
						Name: "availability_zone_names",
=======
						DefaultValue: cty.StringVal("value"),
					},
					"image_id": &Variable{
						DefaultValue: cty.StringVal("image-id-default"),
					},
					"port": &Variable{
						DefaultValue: cty.NumberIntVal(42),
					},
					"availability_zone_names": &Variable{
						DefaultValue: cty.ListVal([]cty.Value{
							cty.StringVal("A"),
							cty.StringVal("B"),
							cty.StringVal("C"),
						}),
>>>>>>> 4ed896fc
					},
				},
				LocalVariables: Variables{
					"feefoo": &Variable{
<<<<<<< HEAD
						Name: "feefoo",
=======
						DefaultValue: cty.StringVal("value_image-id-default"),
					},
					"standard_tags": &Variable{
						DefaultValue: cty.ObjectVal(map[string]cty.Value{
							"Component":   cty.StringVal("user-service"),
							"Environment": cty.StringVal("production"),
						}),
					},
					"abc_map": &Variable{
						DefaultValue: cty.TupleVal([]cty.Value{
							cty.ObjectVal(map[string]cty.Value{
								"id": cty.StringVal("a"),
							}),
							cty.ObjectVal(map[string]cty.Value{
								"id": cty.StringVal("b"),
							}),
							cty.ObjectVal(map[string]cty.Value{
								"id": cty.StringVal("c"),
							}),
						}),
>>>>>>> 4ed896fc
					},
				},
				Sources: map[SourceRef]*SourceBlock{
					refVBIsoUbuntu1204: {Type: "virtualbox-iso", Name: "ubuntu-1204"},
				},
				Builds: Builds{
					&BuildBlock{
						Sources: []SourceRef{refVBIsoUbuntu1204},
						ProvisionerBlocks: []*ProvisionerBlock{
							{
								PType: "shell",
								PName: "provisioner that does something",
							},
							{PType: "file"},
						},
						PostProcessors: []*PostProcessorBlock{
							{
								PType: "amazon-import",
								PName: "something",
							},
							{
								PType: "amazon-import",
							},
						},
					},
				},
			},
			false, false,
			[]packer.Build{
				&packer.CoreBuild{
					Type:     "virtualbox-iso",
					Prepared: true,
					Builder:  basicMockBuilder,
					Provisioners: []packer.CoreBuildProvisioner{
						{
							PType:       "shell",
							PName:       "provisioner that does something",
							Provisioner: basicMockProvisioner,
						},
						{PType: "file", Provisioner: basicMockProvisioner},
					},
					PostProcessors: [][]packer.CoreBuildPostProcessor{
						{
							{
								PType:         "amazon-import",
								PName:         "something",
								PostProcessor: basicMockPostProcessor,
							},
							{
								PType:         "amazon-import",
								PostProcessor: basicMockPostProcessor,
							},
						},
					},
				},
			},
			false,
		},
		{"dir with no config files",
			defaultParser,
			parseTestArgs{"testdata/empty", nil},
			nil,
			true, true,
			nil,
			false,
		},
		{name: "inexistent dir",
			parser:                 defaultParser,
			args:                   parseTestArgs{"testdata/inexistent", nil},
			parseWantCfg:           nil,
			parseWantDiags:         true,
			parseWantDiagHasErrors: true,
		},
		{name: "folder named build.pkr.hcl with an unknown src",
			parser: defaultParser,
			args:   parseTestArgs{"testdata/build.pkr.hcl", nil},
			parseWantCfg: &PackerConfig{
				Basedir: "testdata/build.pkr.hcl",
				Builds: Builds{
					&BuildBlock{
						Sources: []SourceRef{refAWSEBSUbuntu1204, refVBIsoUbuntu1204},
						ProvisionerBlocks: []*ProvisionerBlock{
							{PType: "shell"},
							{PType: "file"},
						},
						PostProcessors: []*PostProcessorBlock{
							{PType: "amazon-import"},
						},
					},
				},
			},
			parseWantDiags:         false,
			parseWantDiagHasErrors: false,
			getBuildsWantBuilds:    []packer.Build{},
			getBuildsWantDiags:     true,
		},
		{name: "unknown block type",
			parser: defaultParser,
			args:   parseTestArgs{"testdata/unknown", nil},
			parseWantCfg: &PackerConfig{
				Basedir: "testdata/unknown",
			},
			parseWantDiags:         true,
			parseWantDiagHasErrors: true,
		},
	}
	testParse(t, tests)
}<|MERGE_RESOLUTION|>--- conflicted
+++ resolved
@@ -23,40 +23,28 @@
 				Basedir: "testdata/complete",
 				InputVariables: Variables{
 					"foo": &Variable{
-<<<<<<< HEAD
 						Name: "foo",
 					},
 					"image_id": &Variable{
-						Name: "image_id",
+						Name:         "image_id",
+						DefaultValue: cty.StringVal("image-id-default"),
 					},
 					"port": &Variable{
-						Name: "port",
+						Name:         "port",
+						DefaultValue: cty.NumberIntVal(42),
 					},
 					"availability_zone_names": &Variable{
 						Name: "availability_zone_names",
-=======
-						DefaultValue: cty.StringVal("value"),
-					},
-					"image_id": &Variable{
-						DefaultValue: cty.StringVal("image-id-default"),
-					},
-					"port": &Variable{
-						DefaultValue: cty.NumberIntVal(42),
-					},
-					"availability_zone_names": &Variable{
 						DefaultValue: cty.ListVal([]cty.Value{
 							cty.StringVal("A"),
 							cty.StringVal("B"),
 							cty.StringVal("C"),
 						}),
->>>>>>> 4ed896fc
 					},
 				},
 				LocalVariables: Variables{
 					"feefoo": &Variable{
-<<<<<<< HEAD
-						Name: "feefoo",
-=======
+						Name:         "feefoo",
 						DefaultValue: cty.StringVal("value_image-id-default"),
 					},
 					"standard_tags": &Variable{
@@ -77,7 +65,6 @@
 								"id": cty.StringVal("c"),
 							}),
 						}),
->>>>>>> 4ed896fc
 					},
 				},
 				Sources: map[SourceRef]*SourceBlock{
